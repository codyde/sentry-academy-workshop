<<<<<<< HEAD
=======
import 'dotenv/config';
import './instrument';
>>>>>>> 8a40b34d
import express from 'express';
import cors from 'cors';
import { courseRoutes } from './src/modules/courses/routes';
import { lessonRoutes } from './src/modules/lessons/routes';
import { userRoutes } from './src/modules/users/routes';
import { enrollmentRoutes } from './src/modules/enrollments/routes';
import { searchRoutes } from './src/modules/search/routes';
import { authRoutes } from './src/modules/auth/routes';

const app = express();
const PORT = process.env.PORT || 3001;

// Middleware
app.use(
  cors({
    origin: [
      'http://localhost:4173',
      'http://localhost:5173',
      'http://localhost:5174',
      'http://localhost:3000',
    ],
    credentials: true,
  })
);

app.use(express.json());

// Request logging middleware
app.use(
  (req: express.Request, res: express.Response, next: express.NextFunction) => {
    const logMessage = `🌐 ${req.method} ${req.url}`;
    console.log(logMessage);
    process.stdout.write(logMessage + '\n');
    next();
  }
);

// Root route
app.get('/', (req: express.Request, res: express.Response) => {
  res.json({ message: 'Sentry Academy API', version: '1.0.0' });
});

// Handle favicon requests gracefully
app.get('/favicon.ico', (req: express.Request, res: express.Response) => {
  res.status(204).end();
});

// API routes
console.log('🔧 Setting up API routes...');
app.use('/api', courseRoutes);
app.use('/api', lessonRoutes);
app.use('/api', userRoutes);
app.use('/api', enrollmentRoutes);
app.use('/api', searchRoutes);
app.use('/api/auth', authRoutes);

// Error handling middleware
// @ts-expect-error - implicit any
app.use((err, req, res, _) => {
  const errorMsg = `💥 Error for ${req.method} ${req.url}: ${err}`;
  console.error(errorMsg);
  process.stderr.write(errorMsg + '\n');

  res.status(500).json({
    error: true,
    message: err instanceof Error ? err.message : 'Internal server error',
    code: 'INTERNAL_ERROR',
    path: req.path,
  });
});

app.listen(PORT, () => {
  console.log(`🚀 Sentry Academy API running at http://localhost:${PORT}`);
  console.log('✅ Server setup complete, all routes should be available');
});<|MERGE_RESOLUTION|>--- conflicted
+++ resolved
@@ -1,8 +1,4 @@
-<<<<<<< HEAD
-=======
 import 'dotenv/config';
-import './instrument';
->>>>>>> 8a40b34d
 import express from 'express';
 import cors from 'cors';
 import { courseRoutes } from './src/modules/courses/routes';
